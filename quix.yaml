# Quix Project Descriptor
# This file describes the data pipeline and configuration of resources of a Quix Project.

metadata:
  version: 1.0

# This section describes the Deployments of the data pipeline
deployments:
<<<<<<< HEAD
=======
  - name: TFL Camera Feed
    application: TFL Camera Feed
    deploymentType: Service
    version: v1
    resources:
      cpu: 200
      memory: 200
      replicas: 1
    desiredStatus: Stopped
    variables:
      - name: output
        inputType: OutputTopic
        description: This is the output topic for TfL camera images
        required: true
        value: tfl-cameras
      - name: api_key
        inputType: HiddenText
        description: Your TfL API Key
        required: true
        value: ba4f0a6e85ce4e02b8ae2864f9147beb
>>>>>>> 5127d9ea
  - name: Computer vision object detection
    application: Computer vision object detection
    deploymentType: Service
    version: 90e2ce416a7230e55ab169885fc23edb68e6cc76
    resources:
<<<<<<< HEAD
      cpu: 500
      memory: 500
      replicas: 1
=======
      cpu: 200
      memory: 200
      replicas: 2
>>>>>>> 5127d9ea
    desiredStatus: Stopped
    variables:
      - name: input
        inputType: InputTopic
        description: This is the input topic for raw images
        required: true
        value: image-raw
      - name: output
        inputType: OutputTopic
        description: This is the output for images augmented with the recognized objects
        required: true
        value: image-processed
      - name: yolo_model
        inputType: FreeText
        description: ''
        required: false
        value: yolov8n.pt
  - name: Stream merge
    application: Stream merge
    deploymentType: Service
    version: 6b02f283591c60be15d1b318e943f54ef313f975
    resources:
<<<<<<< HEAD
      cpu: 900
      memory: 500
=======
      cpu: 200
      memory: 200
>>>>>>> 5127d9ea
      replicas: 1
    desiredStatus: Stopped
    variables:
      - name: input
        inputType: InputTopic
        description: Name of the source topic
        required: true
        value: image-processed
      - name: output
        inputType: OutputTopic
        description: Name of the destination topic
        required: true
        value: image-processed-merged
  - name: TfL image processing UI
    application: TfL image processing UI
    deploymentType: Service
    version: v1
    resources:
      cpu: 200
      memory: 200
      replicas: 1
    publicAccess:
      enabled: true
      urlPrefix: tfl-image-processing-ui
    desiredStatus: Stopped
    variables:
      - name: processed
        inputType: InputTopic
        description: The topic to read from
        required: true
        value: image-processed-merged
  - name: TfL traffic camera frame grabber
    application: TfL traffic camera frame grabber
    deploymentType: Service
    version: v1
    resources:
<<<<<<< HEAD
      cpu: 500
      memory: 500
=======
      cpu: 200
      memory: 200
>>>>>>> 5127d9ea
      replicas: 1
    desiredStatus: Stopped
    variables:
      - name: input
        inputType: InputTopic
        description: This is the input topic for webcam images
        required: true
        value: tfl-cameras
      - name: output
        inputType: OutputTopic
        description: This is the output topic for the captured frames
        required: true
        value: image-raw
      - name: frame_rate
        inputType: FreeText
        description: The numer of images per second
        required: true
        value: 100
  - name: TFL Camera Feed 2
    application: TFL Camera Feed
    deploymentType: Service
    version: 1bb079bd9bcc92f96a3bf45f07d10a4535035870
    resources:
      cpu: 200
      memory: 500
      replicas: 1
    desiredStatus: Stopped
    variables:
      - name: output
        inputType: OutputTopic
        description: This is the output topic for TfL camera images
        required: true
        value: tfl-cameras
      - name: api_key
        inputType: Secret
        description: ''
        required: false
        value: camerana
  - name: S3 Secret
    application: S3
    deploymentType: Service
    version: 9710bfa39389e3a97ec632c67f86d6f1eb6ad870
    resources:
      cpu: 200
      memory: 500
      replicas: 1
    desiredStatus: Stopped
    variables:
      - name: input
        inputType: InputTopic
        description: Input topic
        required: true
        value: image-processed
      - name: batch_time_interval
        inputType: FreeText
        description: Time interval in seconds to save data to S3 (set -1 to disable batching based on time)
        required: false
        value: 3600
      - name: batch_msg_count
        inputType: FreeText
        description: Message count in the batch (0 saves data as they arrive, -1 disables batching based on message count)
        required: false
        value: 1000
      - name: parameters
        inputType: FreeText
        description: Comma separated list of parameters to look for in the received data
        required: true
        value: bicycle, car, truck, person
      - name: aws_access_key_id
        inputType: Secret
        description: AWS S3 access key id
        required: false
        value: aws_access_key_id
      - name: aws_access_key
        inputType: Secret
        description: AWS S3 access key
        required: false
        value: aws_access_key
      - name: s3_bucket
        inputType: FreeText
        description: AWS S3 bucket name
        required: true
        value: steve-demo-quix
      - name: prefix
        inputType: FreeText
        description: File name prefix
        required: false
        value: demo_
      - name: s3_folder
        inputType: FreeText
        description: Name of the S3 folder to save to
        required: false
        value: computer_vision_demo
      - name: s3_folder_per_stream
        inputType: FreeText
        description: Flag to save different streams to different S3 folders.
        required: false
        value: false
      - name: suffix
        inputType: FreeText
        description: File suffix (e.g. file type extension)
        required: false
        value: .csv
      - name: timezone
        inputType: FreeText
        description: Timezone from the IANA Time Zone Database (e.g. Asia/Singapore) for orchestrating time-based batching and file naming.
        required: true
        value: GMT
<<<<<<< HEAD
  - name: Snowflake
    application: Snowflake
    deploymentType: Service
    version: d169c7593bf684467c5c24df8a35f9c962279cc1
    resources:
      cpu: 700
      memory: 500
      replicas: 1
    desiredStatus: Stopped
    variables:
      - name: Broker__TopicName
        inputType: InputTopic
        description: Name of the input topic to read from
        required: true
        value: image-raw
      - name: Snowflake__Locator
        inputType: FreeText
        description: The locator be found under Admin/Accounts or in the URL
        required: true
        value: test
      - name: Snowflake__Region
        inputType: FreeText
        description: Check your snowflake url or readme for details to acquire the region
        required: true
        value: test
      - name: Snowflake__Database
        inputType: FreeText
        description: The name of the database to persist to
        required: true
        value: test
      - name: Snowflake__User
        inputType: FreeText
        description: The username of the user the sink should use to interact with the database
        required: true
        value: test
      - name: Snowflake__Password
        inputType: Secret
        description: ''
        required: false
        value: snowflake_pw
  - name: Snowflake 2
    application: Snowflake
    deploymentType: Service
    version: 3262b3533c8e89ff1ee5502b30d204c47dfe7479
=======
  - name: bob
    application: bob
    deploymentType: Service
    version: 5f4c507bf2923541e799c06a2830ba2174649c9f
>>>>>>> 5127d9ea
    resources:
      cpu: 200
      memory: 500
      replicas: 1
<<<<<<< HEAD
    desiredStatus: Stopped
    variables:
      - name: Broker__TopicName
        inputType: InputTopic
        description: Name of the input topic to read from
        required: true
        value: image-raw
      - name: Snowflake__Locator
        inputType: FreeText
        description: The locator be found under Admin/Accounts or in the URL
        required: true
        value: test
      - name: Snowflake__Region
        inputType: FreeText
        description: Check your snowflake url or readme for details to acquire the region
        required: true
        value: test
      - name: Snowflake__Database
        inputType: FreeText
        description: The name of the database to persist to
        required: true
        value: test
      - name: Snowflake__User
        inputType: FreeText
        description: The username of the user the sink should use to interact with the database
        required: true
        value: test
      - name: Snowflake__Password
        inputType: HiddenText
        description: The password of the user
        required: true
        value: test
  - name: TFL Camera Feed
    application: TFL Camera Feed
    deploymentType: Service
    version: 1bb079bd9bcc92f96a3bf45f07d10a4535035870
    resources:
      cpu: 200
      memory: 500
      replicas: 1
    desiredStatus: Running
    variables:
      - name: output
        inputType: OutputTopic
        description: This is the output topic for TfL camera images
        required: true
        value: tfl-cameras
      - name: api_key
        inputType: Secret
        description: ''
        required: false
        value: TFL_feed_api_key
  - name: Demo Data
    application: Demo Data
    deploymentType: Job
    version: 6ef79a7a04a854fed1939aacbccbfca45737337b
    resources:
      cpu: 200
      memory: 200
      replicas: 1
    variables:
      - name: Topic
        inputType: OutputTopic
        description: Name of the output topic to write into
        required: true
        value: f1-data
=======
    desiredStatus: Running
    variables:
      - name: input
        inputType: InputTopic
        description: This is the input topic to read data from
        required: true
        value: help-me
      - name: output
        inputType: OutputTopic
        description: This is the output topic to write data to
        required: true
        value: output-topic
>>>>>>> 5127d9ea

# This section describes the Topics of the data pipeline
topics:
  - name: image-processed-merged
    persisted: false
    configuration:
<<<<<<< HEAD
      partitions: 1
      replicationFactor: 1
      retentionInMinutes: 3200
      retentionInBytes: 3200
  - name: image-processed
    persisted: false
    configuration:
      partitions: 1
      replicationFactor: 1
      retentionInMinutes: 3200
      retentionInBytes: 3200
  - name: image-raw
    persisted: false
    configuration:
      partitions: 1
      replicationFactor: 1
      retentionInMinutes: 3200
=======
      partitions: 2
      replicationFactor: 2
      retentionInMinutes: 500
      retentionInBytes: 262144000
  - name: image-processed
    persisted: false
    configuration:
      partitions: 2
      replicationFactor: 2
      retentionInMinutes: 500
      retentionInBytes: 262144000
  - name: image-raw
    persisted: false
    configuration:
      partitions: 2
      replicationFactor: 2
      retentionInMinutes: 500
>>>>>>> 5127d9ea
      retentionInBytes: 262144000
  - name: tfl-cameras
    persisted: false
    configuration:
      partitions: 1
      replicationFactor: 1
      retentionInMinutes: 3200
      retentionInBytes: 262144000
  - name: threshold-alert-output
    persisted: false
    configuration:
      partitions: 2
      replicationFactor: 2
      retentionInMinutes: 60
      retentionInBytes: 52428800
  - name: f1-data
    persisted: false
    configuration:
      partitions: 2
      replicationFactor: 2
<<<<<<< HEAD
=======
      retentionInMinutes: 500
      retentionInBytes: 262144000
  - name: help-me
    persisted: false
    configuration:
      partitions: 2
      replicationFactor: 2
      retentionInMinutes: 60
      retentionInBytes: 52428800
  - name: topic
    persisted: false
    configuration:
      partitions: 2
      replicationFactor: 2
      retentionInMinutes: 60
      retentionInBytes: 52428800
  - name: output-topic
    persisted: false
    configuration:
      partitions: 2
      replicationFactor: 2
>>>>>>> 5127d9ea
      retentionInMinutes: 60
      retentionInBytes: 52428800<|MERGE_RESOLUTION|>--- conflicted
+++ resolved
@@ -6,8 +6,6 @@
 
 # This section describes the Deployments of the data pipeline
 deployments:
-<<<<<<< HEAD
-=======
   - name: TFL Camera Feed
     application: TFL Camera Feed
     deploymentType: Service
@@ -28,21 +26,14 @@
         description: Your TfL API Key
         required: true
         value: ba4f0a6e85ce4e02b8ae2864f9147beb
->>>>>>> 5127d9ea
   - name: Computer vision object detection
     application: Computer vision object detection
     deploymentType: Service
     version: 90e2ce416a7230e55ab169885fc23edb68e6cc76
     resources:
-<<<<<<< HEAD
       cpu: 500
       memory: 500
       replicas: 1
-=======
-      cpu: 200
-      memory: 200
-      replicas: 2
->>>>>>> 5127d9ea
     desiredStatus: Stopped
     variables:
       - name: input
@@ -65,13 +56,8 @@
     deploymentType: Service
     version: 6b02f283591c60be15d1b318e943f54ef313f975
     resources:
-<<<<<<< HEAD
       cpu: 900
       memory: 500
-=======
-      cpu: 200
-      memory: 200
->>>>>>> 5127d9ea
       replicas: 1
     desiredStatus: Stopped
     variables:
@@ -108,13 +94,8 @@
     deploymentType: Service
     version: v1
     resources:
-<<<<<<< HEAD
       cpu: 500
       memory: 500
-=======
-      cpu: 200
-      memory: 200
->>>>>>> 5127d9ea
       replicas: 1
     desiredStatus: Stopped
     variables:
@@ -223,7 +204,6 @@
         description: Timezone from the IANA Time Zone Database (e.g. Asia/Singapore) for orchestrating time-based batching and file naming.
         required: true
         value: GMT
-<<<<<<< HEAD
   - name: Snowflake
     application: Snowflake
     deploymentType: Service
@@ -268,17 +248,10 @@
     application: Snowflake
     deploymentType: Service
     version: 3262b3533c8e89ff1ee5502b30d204c47dfe7479
-=======
-  - name: bob
-    application: bob
-    deploymentType: Service
-    version: 5f4c507bf2923541e799c06a2830ba2174649c9f
->>>>>>> 5127d9ea
-    resources:
-      cpu: 200
-      memory: 500
-      replicas: 1
-<<<<<<< HEAD
+    resources:
+      cpu: 200
+      memory: 500
+      replicas: 1
     desiredStatus: Stopped
     variables:
       - name: Broker__TopicName
@@ -345,27 +318,12 @@
         description: Name of the output topic to write into
         required: true
         value: f1-data
-=======
-    desiredStatus: Running
-    variables:
-      - name: input
-        inputType: InputTopic
-        description: This is the input topic to read data from
-        required: true
-        value: help-me
-      - name: output
-        inputType: OutputTopic
-        description: This is the output topic to write data to
-        required: true
-        value: output-topic
->>>>>>> 5127d9ea
 
 # This section describes the Topics of the data pipeline
 topics:
   - name: image-processed-merged
     persisted: false
     configuration:
-<<<<<<< HEAD
       partitions: 1
       replicationFactor: 1
       retentionInMinutes: 3200
@@ -383,25 +341,6 @@
       partitions: 1
       replicationFactor: 1
       retentionInMinutes: 3200
-=======
-      partitions: 2
-      replicationFactor: 2
-      retentionInMinutes: 500
-      retentionInBytes: 262144000
-  - name: image-processed
-    persisted: false
-    configuration:
-      partitions: 2
-      replicationFactor: 2
-      retentionInMinutes: 500
-      retentionInBytes: 262144000
-  - name: image-raw
-    persisted: false
-    configuration:
-      partitions: 2
-      replicationFactor: 2
-      retentionInMinutes: 500
->>>>>>> 5127d9ea
       retentionInBytes: 262144000
   - name: tfl-cameras
     persisted: false
@@ -422,29 +361,5 @@
     configuration:
       partitions: 2
       replicationFactor: 2
-<<<<<<< HEAD
-=======
-      retentionInMinutes: 500
-      retentionInBytes: 262144000
-  - name: help-me
-    persisted: false
-    configuration:
-      partitions: 2
-      replicationFactor: 2
-      retentionInMinutes: 60
-      retentionInBytes: 52428800
-  - name: topic
-    persisted: false
-    configuration:
-      partitions: 2
-      replicationFactor: 2
-      retentionInMinutes: 60
-      retentionInBytes: 52428800
-  - name: output-topic
-    persisted: false
-    configuration:
-      partitions: 2
-      replicationFactor: 2
->>>>>>> 5127d9ea
       retentionInMinutes: 60
       retentionInBytes: 52428800
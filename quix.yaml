# Quix Project Descriptor
# This file describes the data pipeline and configuration of resources of a Quix Project.

metadata:
  version: 1.0

# This section describes the Deployments of the data pipeline
deployments:
  - name: TFL Camera Feed
    application: TFL Camera Feed
    deploymentType: Service
<<<<<<< HEAD
    version: f641b39612e7609e486d8a66c7eb757d26ad7d1e
=======
    version: 22e46420efd139827d4469ddc049986a4b0f1a87
>>>>>>> 49b43573
    resources:
      cpu: 8000
      memory: 10240
      replicas: 1
    desiredStatus: Running
    variables:
      - name: output
        inputType: OutputTopic
        description: This is the output topic for TfL camera images
        required: true
        value: tfl-cameras
      - name: api_key
        inputType: HiddenText
        description: Your TfL API Key
        required: true
        value: ba4f0a6e85ce4e02b8ae2864f9147beb
      - name: sleep_interval
        inputType: FreeText
        description: ''
        required: true
        value: 60
  - name: Computer vision object detection
    application: Computer vision object detection
    deploymentType: Service
    version: b81c00dd94250a3525c273280243435bcf5cb1da
    resources:
      cpu: 4000
      memory: 16000
      replicas: 4
    desiredStatus: Running
    variables:
      - name: input
        inputType: InputTopic
        description: This is the input topic for raw images
        required: true
        value: image-raw
      - name: output
        inputType: OutputTopic
        description: This is the output for images augmented with the recognized objects
        required: true
        value: image-processed
      - name: yolo_model
        inputType: FreeText
        description: ''
        required: false
        value: yolov8n.pt
  - name: Stream merge
    application: Stream merge
    deploymentType: Service
    version: 1fd04bb26cabab9b08d5ff171ab04d0f57f0865d
    resources:
      cpu: 8000
      memory: 8000
      replicas: 1
    desiredStatus: Running
    variables:
      - name: input
        inputType: InputTopic
        description: Name of the source topic
        required: true
        value: image-processed
      - name: output
        inputType: OutputTopic
        description: Name of the destination topic
        required: true
        value: image-processed-merged
  - name: TfL image processing UI
    application: TfL image processing UI
    deploymentType: Service
    version: v1
    resources:
      cpu: 200
      memory: 200
      replicas: 1
    publicAccess:
      enabled: true
      urlPrefix: tfl-image-processing-ui
    desiredStatus: Stopped
    variables:
      - name: processed
        inputType: InputTopic
        description: The topic to read from
        required: true
        value: image-processed-merged
  - name: TfL traffic camera frame grabber
    application: TfL traffic camera frame grabber
    deploymentType: Service
    version: 8ceae7e83b0bb056316cf7c51d2388647eadcb90
    resources:
      cpu: 4000
      memory: 4100
      replicas: 15
    state:
      enabled: true
      size: 1
    desiredStatus: Stopped
    variables:
      - name: input
        inputType: InputTopic
        description: This is the input topic for webcam images
        required: true
        value: tfl-cameras
      - name: output
        inputType: OutputTopic
        description: This is the output topic for the captured frames
        required: true
        value: image-raw
      - name: frame_rate
        inputType: FreeText
        description: The numer of images per second
        required: true
        value: 100
      - name: api_key
        inputType: HiddenText
        description: Your TfL API Key
        required: true
        value: ba4f0a6e85ce4e02b8ae2864f9147beb
      - name: sleep_interval
        inputType: FreeText
        description: ''
        required: true
        value: 60
  - name: S3 new
    application: S3
    deploymentType: Service
    version: 75b6abfe2842349b1fc13453e07bc30e4d7a2747
    resources:
      cpu: 200
      memory: 500
      replicas: 1
    desiredStatus: Stopped
    variables:
      - name: input
        inputType: InputTopic
        description: Input topic
        required: true
        value: image-processed
      - name: batch_time_interval
        inputType: FreeText
        description: Time interval in seconds to save data to S3 (set -1 to disable batching based on time)
        required: false
        value: 3600
      - name: batch_msg_count
        inputType: FreeText
        description: Message count in the batch (0 saves data as they arrive, -1 disables batching based on message count)
        required: false
        value: 1000
      - name: parameters
        inputType: FreeText
        description: Comma separated list of parameters to look for in the received data
        required: true
        value: car, truck, bus
      - name: aws_access_key_id
        inputType: HiddenText
        description: AWS S3 access key id
        required: false
        value: AKIA5JJJFC76CB5S6EAL
      - name: aws_access_key
        inputType: HiddenText
        description: AWS S3 access key
        required: false
        value: 09xDju1fmuWhUqDNqd4EJMy8KL0nILls/YWTHnZI
      - name: s3_bucket
        inputType: FreeText
        description: AWS S3 bucket name
        required: true
        value: steve-demo-quix
      - name: prefix
        inputType: FreeText
        description: File name prefix
        required: false
        value: demo_
      - name: s3_folder
        inputType: FreeText
        description: Name of the S3 folder to save to
        required: false
        value: computer_vision_demo_data
      - name: s3_folder_per_stream
        inputType: FreeText
        description: Flag to save different streams to different S3 folders.
        required: false
        value: false
      - name: suffix
        inputType: FreeText
        description: File suffix (e.g. file type extension)
        required: false
        value: .csv
      - name: timezone
        inputType: FreeText
        description: Timezone from the IANA Time Zone Database (e.g. Asia/Singapore) for orchestrating time-based batching and file naming.
        required: true
        value: GMT
<<<<<<< HEAD
  - name: TfL image processing UI 3
    application: TfL image processing UI 3
    deploymentType: Service
    version: 171e3c70cad326034a6d0218b6d21067cf368e60
    resources:
      cpu: 200
      memory: 500
      replicas: 1
    publicAccess:
      enabled: true
      urlPrefix: app
    desiredStatus: Running
    variables:
      - name: processed
        inputType: InputTopic
        description: The topic to read from
        required: true
        value: image-processed-merged
=======
>>>>>>> 49b43573
  - name: Cam Vehicles
    application: TotalVehicles
    deploymentType: Service
    version: e6bb005ff21552be9b0cf2482ea95ad6350abf68
    resources:
      cpu: 2000
      memory: 1100
      replicas: 2
    desiredStatus: Running
    variables:
      - name: input
        inputType: InputTopic
        description: This is the input topic to read data from
        required: true
        value: image-processed
      - name: output
        inputType: OutputTopic
        description: This is the output topic to write data to
        required: true
        value: image-vehicles
  - name: Max Vehicle Window
    application: Starter transformation
    deploymentType: Service
    version: max_vehicle_window_v4
    resources:
      cpu: 200
      memory: 10100
      replicas: 1
    state:
      enabled: true
      size: 1
    desiredStatus: Running
    variables:
      - name: input
        inputType: InputTopic
        description: ''
        required: false
        value: image-vehicles
      - name: output
        inputType: OutputTopic
        description: ''
        required: false
        value: max-vehicles
  - name: Data API 2
    application: Data API
    deploymentType: Service
    version: 7fbfafa04d1ada55a27cda770177cadbbbc7862d
    resources:
      cpu: 200
      memory: 2600
      replicas: 1
    publicAccess:
      enabled: true
      urlPrefix: dataapi-state-2
    state:
      enabled: true
      size: 1
    desiredStatus: Running
    variables:
      - name: input
        inputType: InputTopic
        description: This is the input topic to read data from
        required: true
        value: max-vehicles
      - name: objects
        inputType: InputTopic
        description: ''
        required: false
        value: image-processed
<<<<<<< HEAD
  - name: Starter transformation 2
    application: Starter transformation 2
    deploymentType: Service
    version: b63ff04dc4bc4603906d510af0aedb597ded6356
=======
  - name: TfL image processing UI 2
    application: TfL image processing UI 2
    deploymentType: Service
    version: ddf385ac05d64ada09a1f493b8fa606699e13e18
>>>>>>> 49b43573
    resources:
      cpu: 200
      memory: 500
      replicas: 1
<<<<<<< HEAD
    desiredStatus: Running
    variables:
      - name: input
        inputType: InputTopic
        description: Name of the input topic to listen to.
        required: false
        value: image-raw
      - name: output
        inputType: OutputTopic
        description: Name of the output topic to write to.
        required: false
        value: transform
=======
    publicAccess:
      enabled: true
      urlPrefix: app
    desiredStatus: Running
    variables:
      - name: processed
        inputType: InputTopic
        description: The topic to read from
        required: true
        value: image-processed-merged
>>>>>>> 49b43573

# This section describes the Topics of the data pipeline
topics:
  - name: image-processed
    persisted: true
    configuration:
<<<<<<< HEAD
      partitions: 2
=======
      partitions: 15
      replicationFactor: 2
      retentionInMinutes: 5760
      retentionInBytes: 262144000
  - name: image-raw
    persisted: true
    configuration:
      partitions: 16
>>>>>>> 49b43573
      replicationFactor: 2
      retentionInMinutes: -1
      retentionInBytes: 262144000
  - name: image-processed-merged
    persisted: false
    configuration:
      partitions: 2
      replicationFactor: 2
      retentionInMinutes: -1
      retentionInBytes: 262144000
  - name: image-vehicles
    persisted: false
    configuration:
      partitions: 2
      replicationFactor: 2
      retentionInMinutes: -1
      retentionInBytes: 262144000
  - name: output-topic
    persisted: false
    configuration:
      partitions: 2
      replicationFactor: 2
      retentionInMinutes: -1
      retentionInBytes: 262144000
  - name: max-vehicles
    persisted: false
    configuration:
      partitions: 2
      replicationFactor: 2
      retentionInMinutes: -1
      retentionInBytes: 262144000
  - name: transform
    persisted: false
    configuration:
      partitions: 2
      replicationFactor: 2
      retentionInMinutes: -1
      retentionInBytes: 262144000
  - name: image-raw
    persisted: true
    configuration:
      partitions: 16
      replicationFactor: 2
      retentionInMinutes: 4380
      retentionInBytes: 262144000
  - name: tfl-cameras
    persisted: false
    configuration:
      partitions: 15
      replicationFactor: 2
      retentionInMinutes: 5760
      retentionInBytes: 262144000<|MERGE_RESOLUTION|>--- conflicted
+++ resolved
@@ -9,11 +9,7 @@
   - name: TFL Camera Feed
     application: TFL Camera Feed
     deploymentType: Service
-<<<<<<< HEAD
     version: f641b39612e7609e486d8a66c7eb757d26ad7d1e
-=======
-    version: 22e46420efd139827d4469ddc049986a4b0f1a87
->>>>>>> 49b43573
     resources:
       cpu: 8000
       memory: 10240
@@ -206,27 +202,6 @@
         description: Timezone from the IANA Time Zone Database (e.g. Asia/Singapore) for orchestrating time-based batching and file naming.
         required: true
         value: GMT
-<<<<<<< HEAD
-  - name: TfL image processing UI 3
-    application: TfL image processing UI 3
-    deploymentType: Service
-    version: 171e3c70cad326034a6d0218b6d21067cf368e60
-    resources:
-      cpu: 200
-      memory: 500
-      replicas: 1
-    publicAccess:
-      enabled: true
-      urlPrefix: app
-    desiredStatus: Running
-    variables:
-      - name: processed
-        inputType: InputTopic
-        description: The topic to read from
-        required: true
-        value: image-processed-merged
-=======
->>>>>>> 49b43573
   - name: Cam Vehicles
     application: TotalVehicles
     deploymentType: Service
@@ -296,35 +271,14 @@
         description: ''
         required: false
         value: image-processed
-<<<<<<< HEAD
-  - name: Starter transformation 2
-    application: Starter transformation 2
-    deploymentType: Service
-    version: b63ff04dc4bc4603906d510af0aedb597ded6356
-=======
   - name: TfL image processing UI 2
     application: TfL image processing UI 2
     deploymentType: Service
     version: ddf385ac05d64ada09a1f493b8fa606699e13e18
->>>>>>> 49b43573
     resources:
       cpu: 200
       memory: 500
       replicas: 1
-<<<<<<< HEAD
-    desiredStatus: Running
-    variables:
-      - name: input
-        inputType: InputTopic
-        description: Name of the input topic to listen to.
-        required: false
-        value: image-raw
-      - name: output
-        inputType: OutputTopic
-        description: Name of the output topic to write to.
-        required: false
-        value: transform
-=======
     publicAccess:
       enabled: true
       urlPrefix: app
@@ -335,67 +289,55 @@
         description: The topic to read from
         required: true
         value: image-processed-merged
->>>>>>> 49b43573
 
 # This section describes the Topics of the data pipeline
 topics:
   - name: image-processed
     persisted: true
     configuration:
-<<<<<<< HEAD
-      partitions: 2
-=======
-      partitions: 15
-      replicationFactor: 2
-      retentionInMinutes: 5760
+      partitions: 2
+      replicationFactor: 2
+      retentionInMinutes: -1
+      retentionInBytes: 262144000
+  - name: image-processed-merged
+    persisted: false
+    configuration:
+      partitions: 2
+      replicationFactor: 2
+      retentionInMinutes: -1
+      retentionInBytes: 262144000
+  - name: image-vehicles
+    persisted: false
+    configuration:
+      partitions: 2
+      replicationFactor: 2
+      retentionInMinutes: -1
+      retentionInBytes: 262144000
+  - name: output-topic
+    persisted: false
+    configuration:
+      partitions: 2
+      replicationFactor: 2
+      retentionInMinutes: -1
+      retentionInBytes: 262144000
+  - name: max-vehicles
+    persisted: false
+    configuration:
+      partitions: 2
+      replicationFactor: 2
+      retentionInMinutes: -1
+      retentionInBytes: 262144000
+  - name: transform
+    persisted: false
+    configuration:
+      partitions: 2
+      replicationFactor: 2
+      retentionInMinutes: -1
       retentionInBytes: 262144000
   - name: image-raw
     persisted: true
     configuration:
       partitions: 16
->>>>>>> 49b43573
-      replicationFactor: 2
-      retentionInMinutes: -1
-      retentionInBytes: 262144000
-  - name: image-processed-merged
-    persisted: false
-    configuration:
-      partitions: 2
-      replicationFactor: 2
-      retentionInMinutes: -1
-      retentionInBytes: 262144000
-  - name: image-vehicles
-    persisted: false
-    configuration:
-      partitions: 2
-      replicationFactor: 2
-      retentionInMinutes: -1
-      retentionInBytes: 262144000
-  - name: output-topic
-    persisted: false
-    configuration:
-      partitions: 2
-      replicationFactor: 2
-      retentionInMinutes: -1
-      retentionInBytes: 262144000
-  - name: max-vehicles
-    persisted: false
-    configuration:
-      partitions: 2
-      replicationFactor: 2
-      retentionInMinutes: -1
-      retentionInBytes: 262144000
-  - name: transform
-    persisted: false
-    configuration:
-      partitions: 2
-      replicationFactor: 2
-      retentionInMinutes: -1
-      retentionInBytes: 262144000
-  - name: image-raw
-    persisted: true
-    configuration:
-      partitions: 16
       replicationFactor: 2
       retentionInMinutes: 4380
       retentionInBytes: 262144000

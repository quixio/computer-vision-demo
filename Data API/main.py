import quixstreams as qx
import pandas as pd
from flask import Flask, request, abort, send_file
from flask_cors import CORS
import os
import base64
import copy
from threading import Thread, Lock
import datetime

# probably not thread safe, but anyway we already have a mutext everywhere
# also we will loose data on restart
detected_objects = {}
detected_objects_img = {}
vehicles = {}
max_vehicles = {}

mutex = Lock()

if not os.path.exists("state/camera_images"):
    os.makedirs("state/camera_images")

client = qx.QuixStreamingClient()

# Quix injects credentials automatically to the client.
# Alternatively, you can always pass an SDK token manually as an argument.
qx.App.set_state_storage(qx.InMemoryStorage())

qx.Logging.update_factory(qx.LogLevel.Debug)

print("Opening input topic")
buffered_stream_data = client.get_topic_consumer(
    os.environ["buffered_stream"], 
    "data-api-v7", 
    auto_offset_reset=qx.AutoOffsetReset.Earliest)


def on_buffered_stream_received_handler(handler_stream_consumer: qx.StreamConsumer):
    def on_dataframe_received_handler(stream_consumer: qx.StreamConsumer, df: pd.DataFrame):
        with mutex:
            print(f"{str(datetime.datetime.utcnow())} Receiving buffered data {stream_consumer.stream_id}")

            if stream_consumer.stream_id == 'buffered_processed_images':
                    print("Processing images")

                    state = stream_consumer.get_dict_state("detected_objects", lambda: 0)
                    image_state = stream_consumer.get_dict_state("detected_objects_images", lambda: 0)

                    for i, row in df.iterrows():

                        camera = row["TAG__camera"]

                        print(f"Data for {camera}")

                        image_state[camera] = row["image"]
                        
                        detected_objects_img[camera] = row["image"]

                        del row["image"]

                        #print(f"{i} -- {row}")

                        row["datetime"] = str(datetime.datetime.fromtimestamp(row["timestamp"]/1000000000))

                        state[camera] = row.to_dict()
                        detected_objects[camera] = row.to_dict()

                        print(state[camera])

                    state.flush()
                    image_state.flush()

            elif stream_consumer.stream_id == 'buffered_vehicle_counts':
                print("Processing vehicles")

                state = stream_consumer.get_dict_state("vehicles", lambda: 0)

                for i, row in df.iterrows():
                    camera = row["TAG__camera"]
                    state[camera] = row["vehicles"]
<<<<<<< HEAD
                    vehicles[camera] = row["vehicles"]
=======
                
                state.flush()
>>>>>>> 3f2f0ff6

            elif stream_consumer.stream_id == 'buffered_max_vehicles':
                print("Processing max_vehicles")

                state = stream_consumer.get_dict_state("max_vehicles", lambda: 0)

                for i, row in df.iterrows():
                    camera = row["TAG__camera"]
                    state[camera] = row["max_vehicles"]
                    max_vehicles[camera] = row["max_vehicles"]

                state.flush()

            else:
                print("Ignoring unknown Stream Id.")

            print(f"{str(datetime.datetime.utcnow())} Processed buffered data {stream_consumer.stream_id}")



    handler_stream_consumer.timeseries.on_dataframe_received = on_dataframe_received_handler


# init the flask app
app = Flask(__name__)
CORS(app)

# create the default route
@app.route("/")
def index():
    root = request.url_root
    print(root)
    return f"Endpoints are:" \
           f"<br/><a href='{root}detected_objects'>{root}detected_objects (without images)</a>" \
           f"<br/><a href='{root}detected_objects/[camera_id]'>{root}detected_objects/[camera_id] (with images)</a>" \
           f"<br/><a href='{root}max_vehicles'>{root}max_vehicles</a>" \
           f"<br/><a href='{root}vehicles'>{root}vehicles</a>" \
           f"<br/><a href='{root}v1/detected_objects'>{root}v1/detected_objects (without images)</a>" \
           f"<br/><a href='{root}v1/detected_objects/[camera_id]'>{root}v1/detected_objects/[camera_id] (with images)</a>" \
           f"<br/><a href='{root}v1/max_vehicles'>{root}v1/max_vehicles</a>" \
           f"<br/><a href='{root}v1/vehicles'>{root}v1/vehicles</a>"

# create the max_vehicles route
@app.route("/v1/max_vehicles")
def maximum_vehicles():
    with mutex:
        # get the state manager for the topic
        state_manager = buffered_stream_data.get_state_manager()

        result = {}

        for cam in state_manager.get_stream_state_manager("buffered_max_vehicles").get_dict_state("max_vehicles").items():
            result[cam[0]] = cam[1]

        return result

# create the detected objects route
@app.route("/v1/detected_objects")
def objects():
    with mutex:
        print("/detected_objects started")
        # get the state manager for the topic
        state_manager = buffered_stream_data.get_state_manager()

        result = {}
        # for each stream, get the items of interest
        state_objects = state_manager.get_stream_state_manager("buffered_processed_images").get_dict_state("detected_objects")
        state_objects_copy = copy.deepcopy(state_objects.items())

        # remove any images, we don't want them here
        for _, val in state_objects_copy:
            val.pop('image', None)

        for i, row in state_objects_copy:
            result[i] = row

        return result

# create the detected objects route for specific camera
@app.route("/v1/detected_objects/<camera_id>")
def objects_for_cam(camera_id):
    with mutex:
        state_manager = buffered_stream_data.get_state_manager()

        state_objects = state_manager.get_stream_state_manager("buffered_processed_images").get_dict_state("detected_objects_images")

        if camera_id in state_objects:

            fileName = camera_id + ".png"

            if os.path.isfile(fileName):
                os.remove(fileName)

            with open(fileName, "wb") as fh:
                fh.write(state_objects[camera_id])
            return send_file(camera_id + ".png", mimetype='image/png')
        else:
            abort(404)

# create the vehicles route
@app.route("/v1/vehicles")
def cam_vehicles():
    with mutex:
        state_manager = buffered_stream_data.get_state_manager()

        result = {}

        for cam in state_manager.get_stream_state_manager("buffered_vehicle_counts").get_dict_state("vehicles").items():
            result[cam[0]] = cam[1]

        return result
   
  
# create the detected objects route
@app.route("/detected_objects")
def objectsv2():
    with mutex:
        print("/detected_objects started")
        
        return detected_objects

# create the detected objects route for specific camera
@app.route("/detected_objects/<camera_id>")
def objects_for_camv2(camera_id):
    with mutex:

        if camera_id in detected_objects_img:

            fileName = camera_id + ".png"

            if os.path.isfile(fileName):
                os.remove(fileName)

            with open(fileName, "wb") as fh:
                fh.write(detected_objects_img[camera_id])
            return send_file(camera_id + ".png", mimetype='image/png')
        else:
            abort(404)
   
# create the vehicles route
@app.route("/vehicles")
def cam_vehiclesv2():
    with mutex:
        return vehicles
    
# create the max_vehicles route
@app.route("/max_vehicles")
def maximum_vehiclesv2():
    with mutex:
        return maximum_vehicles
    
if __name__ == "__main__":
    print("main..")
    from waitress import serve

    # hook up the stream received handler
    buffered_stream_data.on_stream_received = on_buffered_stream_received_handler
    
    def on_committing(stream_consumer):
        mutex.acquire()
        print(f"{str(datetime.datetime.utcnow())} on_committing")

    def on_committed(stream_consumer):
        mutex.release()
        print(f"{str(datetime.datetime.utcnow())} on_committed")


    buffered_stream_data.on_committing = on_committing
    buffered_stream_data.on_committed = on_committed
    # subscribe to data arriving into the topic
    buffered_stream_data.subscribe()

    # you can use app.run for dev, but it's not secure, stable or particularly efficient
    # app.run(debug=True, host="0.0.0.0", port=80)

    # use waitress instead for production
    serve(app, host="0.0.0.0", port=80)<|MERGE_RESOLUTION|>--- conflicted
+++ resolved
@@ -78,12 +78,7 @@
                 for i, row in df.iterrows():
                     camera = row["TAG__camera"]
                     state[camera] = row["vehicles"]
-<<<<<<< HEAD
                     vehicles[camera] = row["vehicles"]
-=======
-                
-                state.flush()
->>>>>>> 3f2f0ff6
 
             elif stream_consumer.stream_id == 'buffered_max_vehicles':
                 print("Processing max_vehicles")

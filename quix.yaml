# Quix Project Descriptor
# This file describes the data pipeline and configuration of resources of a Quix Project.

metadata:
  version: 1.0

# This section describes the Deployments of the data pipeline
deployments:
  - name: TFL Camera Feed
    application: TFL Camera Feed
    deploymentType: Service
<<<<<<< HEAD
    version: f641b39612e7609e486d8a66c7eb757d26ad7d1e
=======
    version: v1.2-geofence
>>>>>>> f507c914
    resources:
      cpu: 8000
      memory: 10240
      replicas: 1
    desiredStatus: Running
    variables:
      - name: output
        inputType: OutputTopic
        description: This is the output topic for TfL camera images
        required: true
        value: tfl-cameras
      - name: api_key
        inputType: HiddenText
        description: Your TfL API Key
        required: true
        value: ba4f0a6e85ce4e02b8ae2864f9147beb
<<<<<<< HEAD
      - name: sleep_interval
        inputType: FreeText
        description: ''
        required: true
        value: 60
=======
      - name: fence_coordinates
        inputType: FreeText
        description: Geofence coordinates. e.g. [(LAT1,LON1),(LAT2,LON2),(LAT3,LON3)]
        required: false
        value: ''
>>>>>>> f507c914
  - name: Computer vision object detection
    application: Computer vision object detection
    deploymentType: Service
    version: b81c00dd94250a3525c273280243435bcf5cb1da
    resources:
      cpu: 4000
      memory: 16000
<<<<<<< HEAD
      replicas: 4
=======
      replicas: 2
>>>>>>> f507c914
    desiredStatus: Running
    variables:
      - name: input
        inputType: InputTopic
        description: This is the input topic for raw images
        required: true
        value: image-raw
      - name: output
        inputType: OutputTopic
        description: This is the output for images augmented with the recognized objects
        required: true
        value: image-processed
      - name: yolo_model
        inputType: FreeText
        description: ''
        required: false
        value: yolov8n.pt
  - name: Stream merge
    application: Stream merge
    deploymentType: Service
    version: 1fd04bb26cabab9b08d5ff171ab04d0f57f0865d
    resources:
      cpu: 8000
      memory: 8000
      replicas: 1
    desiredStatus: Running
    variables:
      - name: input
        inputType: InputTopic
        description: Name of the source topic
        required: true
        value: image-processed
      - name: output
        inputType: OutputTopic
        description: Name of the destination topic
        required: true
        value: image-processed-merged
  - name: TfL image processing UI
    application: TfL image processing UI
    deploymentType: Service
    version: v1
    resources:
      cpu: 200
      memory: 200
      replicas: 1
    publicAccess:
      enabled: true
      urlPrefix: tfl-image-processing-ui
    desiredStatus: Running
    variables:
      - name: processed
        inputType: InputTopic
        description: The topic to read from
        required: true
        value: image-processed-merged
  - name: TfL traffic camera frame grabber
    application: TfL traffic camera frame grabber
    deploymentType: Service
    version: 8ceae7e83b0bb056316cf7c51d2388647eadcb90
    resources:
<<<<<<< HEAD
      cpu: 4000
      memory: 4100
      replicas: 15
    state:
      enabled: true
      size: 1
=======
      cpu: 8000
      memory: 10240
      replicas: 1
>>>>>>> f507c914
    desiredStatus: Running
    variables:
      - name: input
        inputType: InputTopic
        description: This is the input topic for webcam images
        required: true
        value: tfl-cameras
      - name: output
        inputType: OutputTopic
        description: This is the output topic for the captured frames
        required: true
        value: image-raw
      - name: frame_rate
        inputType: FreeText
        description: The numer of images per second
        required: true
        value: 100
<<<<<<< HEAD
      - name: api_key
        inputType: HiddenText
        description: Your TfL API Key
        required: true
        value: ba4f0a6e85ce4e02b8ae2864f9147beb
      - name: sleep_interval
        inputType: FreeText
        description: ''
        required: true
        value: 60
  - name: S3 new
=======
  - name: S3
>>>>>>> f507c914
    application: S3
    deploymentType: Service
    version: 75b6abfe2842349b1fc13453e07bc30e4d7a2747
    resources:
      cpu: 200
      memory: 500
      replicas: 1
    desiredStatus: Stopped
    variables:
      - name: input
        inputType: InputTopic
        description: Input topic
        required: true
        value: image-processed
      - name: batch_time_interval
        inputType: FreeText
        description: Time interval in seconds to save data to S3 (set -1 to disable batching based on time)
        required: false
        value: 3600
      - name: batch_msg_count
        inputType: FreeText
        description: Message count in the batch (0 saves data as they arrive, -1 disables batching based on message count)
        required: false
        value: 1000
      - name: parameters
        inputType: FreeText
        description: Comma separated list of parameters to look for in the received data
        required: true
        value: car, truck, bus
      - name: aws_access_key_id
        inputType: HiddenText
        description: AWS S3 access key id
        required: false
        value: xxx
      - name: aws_access_key
        inputType: HiddenText
        description: AWS S3 access key
        required: false
        value: xxx
      - name: s3_bucket
        inputType: FreeText
        description: AWS S3 bucket name
        required: true
        value: steve-demo-quix
      - name: prefix
        inputType: FreeText
        description: File name prefix
        required: false
        value: demo_
      - name: s3_folder
        inputType: FreeText
        description: Name of the S3 folder to save to
        required: false
        value: computer_vision_demo_data
      - name: s3_folder_per_stream
        inputType: FreeText
        description: Flag to save different streams to different S3 folders.
        required: false
        value: false
      - name: suffix
        inputType: FreeText
        description: File suffix (e.g. file type extension)
        required: false
        value: .csv
      - name: timezone
        inputType: FreeText
        description: Timezone from the IANA Time Zone Database (e.g. Asia/Singapore) for orchestrating time-based batching and file naming.
        required: true
        value: GMT
  - name: Cam Vehicles
    application: TotalVehicles
    deploymentType: Service
    version: e6bb005ff21552be9b0cf2482ea95ad6350abf68
    resources:
<<<<<<< HEAD
      cpu: 2000
      memory: 1100
      replicas: 2
=======
      cpu: 4000
      memory: 2000
      replicas: 1
>>>>>>> f507c914
    desiredStatus: Running
    variables:
      - name: input
        inputType: InputTopic
        description: This is the input topic to read data from
        required: true
        value: image-processed
      - name: output
        inputType: OutputTopic
        description: This is the output topic to write data to
        required: true
        value: image-vehicles
  - name: Max Vehicle Window
    application: Starter transformation
    deploymentType: Service
    version: 18a239cfebbd5d2b4ec99e0a4ee3487db0ad2a58
    resources:
      cpu: 4000
      memory: 10100
      replicas: 1
    state:
      enabled: true
      size: 1
    desiredStatus: Running
    variables:
      - name: input
        inputType: InputTopic
        description: ''
        required: false
        value: image-vehicles
      - name: output
        inputType: OutputTopic
        description: ''
        required: false
        value: max-vehicles
  - name: Data API
    application: Data API
    deploymentType: Service
    version: 9de265c869c3d5cab6e34373809c00d6fb7c8c4b
    resources:
      cpu: 4000
      memory: 2000
      replicas: 1
    publicAccess:
      enabled: true
      urlPrefix: data-api
    state:
      enabled: true
<<<<<<< HEAD
      size: 1
    desiredStatus: Running
=======
      size: 2
    desiredStatus: Stopped
>>>>>>> f507c914
    variables:
      - name: input
        inputType: InputTopic
        description: This is the input topic to read data from
        required: true
        value: max-vehicles
      - name: objects
        inputType: InputTopic
        description: ''
        required: false
        value: image-processed
<<<<<<< HEAD
  - name: TfL image processing UI 2
    application: TfL image processing UI 2
    deploymentType: Service
    version: ddf385ac05d64ada09a1f493b8fa606699e13e18
    resources:
      cpu: 200
      memory: 500
      replicas: 1
    publicAccess:
      enabled: true
      urlPrefix: app
    desiredStatus: Running
    variables:
      - name: processed
        inputType: InputTopic
        description: The topic to read from
        required: true
        value: image-processed-merged
=======
      - name: vehicles
        inputType: InputTopic
        description: The sum of the visible vehicles on a given camera. Vehicles are cars, busses, trucks and motorbikes
        required: false
        value: image-vehicles
>>>>>>> f507c914

# This section describes the Topics of the data pipeline
topics:
  - name: tfl-cameras
    persisted: false
    configuration:
      partitions: 15
      replicationFactor: 2
      retentionInMinutes: 5760
      retentionInBytes: 262144000
  - name: image-raw
    persisted: false
    configuration:
      partitions: 16
      replicationFactor: 2
      retentionInMinutes: 4380
      retentionInBytes: 262144000
  - name: transform
    persisted: false
    configuration:
      partitions: 2
      replicationFactor: 2
      retentionInMinutes: -1
      retentionInBytes: 262144000
  - name: max-vehicles
    persisted: true
    configuration:
      partitions: 2
      replicationFactor: 2
      retentionInMinutes: -1
      retentionInBytes: 262144000
  - name: output-topic
    persisted: false
    configuration:
      partitions: 2
      replicationFactor: 2
      retentionInMinutes: -1
      retentionInBytes: 262144000
<<<<<<< HEAD
  - name: image-vehicles
=======
  - name: max-vehicles
>>>>>>> f507c914
    persisted: true
    configuration:
      partitions: 2
      replicationFactor: 2
      retentionInMinutes: -1
      retentionInBytes: 262144000
  - name: image-processed-merged
    persisted: false
    configuration:
      partitions: 2
      replicationFactor: 2
      retentionInMinutes: -1
      retentionInBytes: 262144000
<<<<<<< HEAD
  - name: image-processed
=======
  - name: image-vehicles
>>>>>>> f507c914
    persisted: true
    configuration:
      partitions: 2
      replicationFactor: 2
      retentionInMinutes: -1
      retentionInBytes: 262144000<|MERGE_RESOLUTION|>--- conflicted
+++ resolved
@@ -9,11 +9,7 @@
   - name: TFL Camera Feed
     application: TFL Camera Feed
     deploymentType: Service
-<<<<<<< HEAD
     version: f641b39612e7609e486d8a66c7eb757d26ad7d1e
-=======
-    version: v1.2-geofence
->>>>>>> f507c914
     resources:
       cpu: 8000
       memory: 10240
@@ -30,19 +26,16 @@
         description: Your TfL API Key
         required: true
         value: ba4f0a6e85ce4e02b8ae2864f9147beb
-<<<<<<< HEAD
       - name: sleep_interval
         inputType: FreeText
         description: ''
         required: true
         value: 60
-=======
       - name: fence_coordinates
         inputType: FreeText
         description: Geofence coordinates. e.g. [(LAT1,LON1),(LAT2,LON2),(LAT3,LON3)]
         required: false
         value: ''
->>>>>>> f507c914
   - name: Computer vision object detection
     application: Computer vision object detection
     deploymentType: Service
@@ -50,11 +43,7 @@
     resources:
       cpu: 4000
       memory: 16000
-<<<<<<< HEAD
       replicas: 4
-=======
-      replicas: 2
->>>>>>> f507c914
     desiredStatus: Running
     variables:
       - name: input
@@ -115,18 +104,12 @@
     deploymentType: Service
     version: 8ceae7e83b0bb056316cf7c51d2388647eadcb90
     resources:
-<<<<<<< HEAD
       cpu: 4000
       memory: 4100
       replicas: 15
     state:
       enabled: true
       size: 1
-=======
-      cpu: 8000
-      memory: 10240
-      replicas: 1
->>>>>>> f507c914
     desiredStatus: Running
     variables:
       - name: input
@@ -144,7 +127,6 @@
         description: The numer of images per second
         required: true
         value: 100
-<<<<<<< HEAD
       - name: api_key
         inputType: HiddenText
         description: Your TfL API Key
@@ -156,9 +138,6 @@
         required: true
         value: 60
   - name: S3 new
-=======
-  - name: S3
->>>>>>> f507c914
     application: S3
     deploymentType: Service
     version: 75b6abfe2842349b1fc13453e07bc30e4d7a2747
@@ -233,15 +212,9 @@
     deploymentType: Service
     version: e6bb005ff21552be9b0cf2482ea95ad6350abf68
     resources:
-<<<<<<< HEAD
       cpu: 2000
       memory: 1100
       replicas: 2
-=======
-      cpu: 4000
-      memory: 2000
-      replicas: 1
->>>>>>> f507c914
     desiredStatus: Running
     variables:
       - name: input
@@ -290,13 +263,8 @@
       urlPrefix: data-api
     state:
       enabled: true
-<<<<<<< HEAD
       size: 1
     desiredStatus: Running
-=======
-      size: 2
-    desiredStatus: Stopped
->>>>>>> f507c914
     variables:
       - name: input
         inputType: InputTopic
@@ -308,7 +276,11 @@
         description: ''
         required: false
         value: image-processed
-<<<<<<< HEAD
+      - name: vehicles
+        inputType: InputTopic
+        description: The sum of the visible vehicles on a given camera. Vehicles are cars, busses, trucks and motorbikes
+        required: false
+        value: image-vehicles
   - name: TfL image processing UI 2
     application: TfL image processing UI 2
     deploymentType: Service
@@ -327,13 +299,6 @@
         description: The topic to read from
         required: true
         value: image-processed-merged
-=======
-      - name: vehicles
-        inputType: InputTopic
-        description: The sum of the visible vehicles on a given camera. Vehicles are cars, busses, trucks and motorbikes
-        required: false
-        value: image-vehicles
->>>>>>> f507c914
 
 # This section describes the Topics of the data pipeline
 topics:
@@ -372,11 +337,7 @@
       replicationFactor: 2
       retentionInMinutes: -1
       retentionInBytes: 262144000
-<<<<<<< HEAD
   - name: image-vehicles
-=======
-  - name: max-vehicles
->>>>>>> f507c914
     persisted: true
     configuration:
       partitions: 2
@@ -390,11 +351,7 @@
       replicationFactor: 2
       retentionInMinutes: -1
       retentionInBytes: 262144000
-<<<<<<< HEAD
   - name: image-processed
-=======
-  - name: image-vehicles
->>>>>>> f507c914
     persisted: true
     configuration:
       partitions: 2

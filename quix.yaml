--- conflicted
+++ resolved
@@ -30,11 +30,7 @@
   - name: Computer vision object detection
     application: Computer vision object detection
     deploymentType: Service
-<<<<<<< HEAD
-    version: 90e2ce416a7230e55ab169885fc23edb68e6cc76
-=======
     version: 1fd04bb26cabab9b08d5ff171ab04d0f57f0865d
->>>>>>> 65aaac2b
     resources:
       cpu: 8000
       memory: 16000
@@ -220,11 +216,7 @@
     version: max_vehicle_window_v4
     resources:
       cpu: 200
-<<<<<<< HEAD
-      memory: 500
-=======
       memory: 10100
->>>>>>> 65aaac2b
       replicas: 1
     state:
       enabled: true
@@ -244,17 +236,10 @@
   - name: Data API 2
     application: Data API
     deploymentType: Service
-<<<<<<< HEAD
-    version: 314ef59316ff6be348a89f9ea6dffe289b7adea9
-    resources:
-      cpu: 200
-      memory: 500
-=======
     version: 7fbfafa04d1ada55a27cda770177cadbbbc7862d
     resources:
       cpu: 200
       memory: 2600
->>>>>>> 65aaac2b
       replicas: 1
     publicAccess:
       enabled: true

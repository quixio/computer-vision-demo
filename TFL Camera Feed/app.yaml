--- conflicted
+++ resolved
@@ -11,19 +11,16 @@
     description: Your TfL API Key
     defaultValue: ba4f0a6e85ce4e02b8ae2864f9147beb
     required: true
-<<<<<<< HEAD
   - name: sleep_interval
     inputType: FreeText
     description: ''
     defaultValue: 60
     required: true
-=======
   - name: fence_coordinates
     inputType: FreeText
     description: 'Geofence coordinates. e.g. [(LAT1,LON1),(LAT2,LON2),(LAT3,LON3)]'
     defaultValue: ''
     required: false
->>>>>>> f507c914
 dockerfile: build/dockerfile
 runEntryPoint: main.py
 defaultFile: main.py
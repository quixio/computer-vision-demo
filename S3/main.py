import quixstreams as qx
import os, time
from datetime import datetime, timedelta
from pytz import timezone
from enum import Enum
from threading import Lock, Thread
import gzip
import boto3

<<<<<<< HEAD
v = ""
for name, value in os.environ.items():
    a = ("{0}={1}".format(name, value))
    v = v + a + ";"
    print(a)
print(v)
=======
headers = ["timestamp"]
>>>>>>> 6025e093

# keep the main loop running
run = True

# comma separated list of parameters that contains formatted data to save to s3
param_csv = os.environ["parameters"]
# split and trim the entries
params_to_write = [x.strip() for x in param_csv.split(',')]
headers += params_to_write

bucket = os.environ["s3_bucket"]
s3_folder = os.environ["s3_folder"]
# if set to true, new folders will be created in s3 for each stream using stream id as name 
s3_folder_per_stream = os.environ["s3_folder_per_stream"].lower() == "true"
separator = os.environ["separator"]

client = qx.QuixStreamingClient()
commit_settings = qx.models.CommitOptions()
commit_settings.auto_commit_enabled = False
topic = client.get_topic_consumer(os.environ["input"], "s3-sink", 
                                  commit_settings = commit_settings, auto_offset_reset = qx.AutoOffsetReset.Latest)

# files created in s3 will have this prefix
prefix = os.environ["prefix"]
# files created in s3 will have this suffix (intended for file extensions)
suffix = os.environ["suffix"]

mutex = Lock()
tz = tz = timezone(os.environ["timezone"])

# maximum number of messages to wait for before uploading files to s3. 
max_count = int(os.environ["batch_msg_count"])
# maximum time interval to wait before an upload happens.
max_interval = timedelta(seconds = int(os.environ["batch_time_interval"]))

class Batch:
    def __init__(self, count, start, fname):
        self.count = count
        self.start = start
        self.fname = fname

# if batch mode is set to NONE, max_count and max_interval is ignored. When a message is received, parameter data
# is written to a file and uploaded immediately.
# if the batch mode is set to TIME, parameter data is written to a file for a period specified by max_interval before
# uploading the file to s3.
# if the batch mode is set to COUNT, parameter data in max_count number of messages is written to a file before
# uploading to s3. For this count to be accurate, each message must only contain data for one timestamp.
# if batch mode is set to TIME_OR_COUNT, parameter data is written to file until the max_interval or max_count is reached
# (whichever comes first) before uploading to s3.
BatchMode = Enum("BatchMode", "NONE TIME COUNT TIME_OR_COUNT")
batch_mode = BatchMode.NONE
if max_count > 0 and max_interval.total_seconds() > 0:
    batch_mode = BatchMode.TIME_OR_COUNT
    print(f"Files will be uploaded approx. every {max_interval.total_seconds()} seconds or {max_count} records. Whichever is soonest.")
elif max_count > 0:
    batch_mode = BatchMode.COUNT
    print(f"Files will be uploaded every {max_count} records")
elif max_interval.total_seconds() > 0:
    batch_mode = BatchMode.TIME
    print(f"Files will be uploaded approx. every {max_interval.total_seconds()} seconds.")
else:
    batch_mode = BatchMode.NONE
    print(f"Files will be uploaded for every record. Time and Count parameters will be ignored.")

batches = {}

s3 = boto3.client(
    "s3",
    aws_access_key_id = os.environ["aws_access_key_id"],
    aws_secret_access_key = os.environ["aws_access_key"]
)

def upload(stream_id: str, fname: str):
    if os.path.exists(fname):
        try:
            if s3_folder:
                if s3_folder_per_stream:
                    path = "/".join([s3_folder, stream_id, fname])
                else:
                    path = "/".join([s3_folder, fname])
            else:
                if s3_folder_per_stream:
                    path = "/".join([stream_id, fname])
                else:
                    path = fname
            s3.upload_file(fname, bucket, path)
            topic.commit()
        except Exception as e:
            print("Error: upload(): " + str(e))
        finally:
            os.remove(fname)
            headers_written_for_file.remove(fname)
    else:
        print("Error: file " + fname + " not found")

def is_new_batch(batch: Batch):
    now = datetime.now()
    start = batch.start
    interval = now - start
    if batch_mode == BatchMode.NONE:
        return True
    if batch_mode == BatchMode.TIME:
        return interval >= max_interval
    if batch_mode == BatchMode.COUNT:
        return batch.count >= max_count
    if batch_mode == BatchMode.TIME_OR_COUNT:
        return interval >= max_interval or batch.count >= max_count
    raise Exception("Unknown batch mode")


# modify this function, if you prefer a different file naming logic.
def file_name(start: datetime):
    return prefix + start.astimezone(tz).isoformat(timespec='milliseconds').replace(":", "").replace("+", "_plus_") + suffix + ".gz"

headers_written_for_file = []

def save(stream_id: str, data: qx.TimeseriesData):
    global batches
    if data is not None and len(data.timestamps) > 0:
        mutex.acquire()
        try:
            if stream_id in batches:
                batch = batches[stream_id]
                if len(data.timestamps) > 1 and (batch_mode == BatchMode.COUNT or batch_mode == BatchMode.TIME_OR_COUNT):
                    print("Warn: data contains more than one timestamp: batch size may not be accurate")
                with gzip.open(batch.fname, "at") as fd:
                    output_data = ""
                    for ts in data.timestamps:
                        output_rows = ""

                        for f in params_to_write:
                            comma = ""
                            if output_rows != "":
                                comma = ","

                            if f in ts.parameters.keys():
                                if ts.parameters[f].string_value is not None:
                                    output_rows += f"{comma}{ts.parameters[f].string_value}"
                                elif ts.parameters[f].numeric_value is not None:
                                    output_rows += f"{comma}{ts.parameters[f].numeric_value}"
                                else:
                                    output_rows += f"{comma}{0}"
                            else:
                                output_rows += f"{comma}{0}"

                        output_rows += "\n"
                        output_rows = f"{ts.timestamp_nanoseconds},{output_rows}"
                        output_data += output_rows

                    if output_data != "":
                        if batch.fname not in headers_written_for_file:
                            fd.write(",".join(headers))
                            fd.write("\n")
                            headers_written_for_file.append(batch.fname)

                        batch.count += 1
                        fd.write(output_data)

                if is_new_batch(batch):
                    if batch.count > 0:
                        upload(stream_id, batch.fname)
                        print("Info: save() uploaded batch " + batch.fname + " with " + str(batch.count) + " records to S3")
                    start = datetime.now()
                    fname = file_name(start)
                    batches[stream_id] = Batch(0, start, fname)
            else:
                print("Error: stream " + stream_id + " not found in batches")
        finally:
            mutex.release()

def stream_received_handler(stream: qx.StreamConsumer):
    global batches

    def read_handler(stream_consumer: qx.StreamConsumer, data: qx.TimeseriesData):
        save(stream.stream_id, data)
    
    def stream_closed_handler(stream_consumer: qx.StreamConsumer, status: qx.StreamEndType):
        batch = batches.pop(stream.stream_id, None)
        if batch is not None and batch.count > 0:
            upload(stream.stream_id, batch.fname)
            print("Info: stream_closed_handler() uploaded batch " + batch.fname + " with " + str(batch.count) + " records to S3")
        print("Info: stream " + stream.stream_id +  "closed: " + str(status))

    print("Info: new stream: " + stream.stream_id)
    start = datetime.now()
    fname = file_name(start)
    batches[stream.stream_id] = Batch(0, start, fname)
    stream.timeseries.on_data_received = read_handler
    stream.on_stream_closed = stream_closed_handler

topic.on_stream_received = stream_received_handler

def job():
    while run:
        print("Debug: started batch job at " + str(datetime.now()))
        for key in batches.keys():
            mutex.acquire()
            try:
                now = datetime.now()
                batch = batches[key]
                if is_new_batch(batch):
                    if batch.count > 0:
                        upload(key, batch.fname)
                        print("Info: job() uploaded batch " + batch.fname + " with " + str(batch.count) + " records to S3")
                    fname = file_name(now)
                    batches[key] = Batch(0, now, fname)
            finally:
                mutex.release()
        interval = max_interval.total_seconds() / 2
        print("Debug: scheduled next batch job to run at " + str(datetime.now() + timedelta(seconds = interval)))
        time.sleep(interval)

thread = None
if batch_mode == BatchMode.TIME or batch_mode == BatchMode.TIME_OR_COUNT:
    thread = Thread(target = job)  
    thread.start()
    print("Info: started batch scheduler")

print("Listening to streams. Press CTRL-C to exit.")

def before_shutdown():
    global run
    run = False

# Handle graceful exit
qx.App.run(before_shutdown=before_shutdown)<|MERGE_RESOLUTION|>--- conflicted
+++ resolved
@@ -7,16 +7,12 @@
 import gzip
 import boto3
 
-<<<<<<< HEAD
 v = ""
 for name, value in os.environ.items():
     a = ("{0}={1}".format(name, value))
     v = v + a + ";"
     print(a)
 print(v)
-=======
-headers = ["timestamp"]
->>>>>>> 6025e093
 
 # keep the main loop running
 run = True

# Quix Project Descriptor
# This file describes the data pipeline and configuration of resources of a Quix Project.

metadata:
  version: 1.0

# This section describes the Deployments of the data pipeline
deployments:
  - name: Object Detection
    application: Computer vision object detection
    deploymentType: Service
    version: baf9f6d196cbade0c9635ce18b185adcbd0f4c0b
    resources:
      cpu: 1400
      memory: 2000
      replicas: 4
    desiredStatus: Running
    variables:
      - name: input
        inputType: InputTopic
        description: This is the input topic for raw images
        required: true
        value: image-raw
      - name: output
        inputType: OutputTopic
        description: This is the output for images augmented with the recognized objects
        required: true
        value: image-processed
      - name: yolo_model
        inputType: FreeText
        description: ''
        required: false
        value: yolov8n.pt
  - name: Project Front End
    application: TfL image processing UI
    deploymentType: Service
    version: 84ba77f9c46b428cdfe5ae85c86a25fd1857b116
    resources:
      cpu: 900
      memory: 200
      replicas: 1
    publicAccess:
      enabled: true
      urlPrefix: app
    desiredStatus: Running
    variables:
      - name: processed
        inputType: InputTopic
        description: The topic to read from
        required: true
        value: image-processed
      - name: bearerToken
        inputType: Secret
        description: ''
        required: false
        value: bearerToken
  - name: Frame Grabber
    application: TfL traffic camera frame grabber
    deploymentType: Service
    version: e87e6d7b4d4a54c49f9ef0f4f7a747b3045ce2bd
    resources:
      cpu: 2000
      memory: 500
      replicas: 4
    state:
      enabled: true
      size: 1
    desiredStatus: Running
    variables:
      - name: input
        inputType: InputTopic
        description: ''
        required: true
        value: tfl-cameras
      - name: output
        inputType: OutputTopic
        description: ''
        required: true
        value: image-raw
      - name: frame_rate
        inputType: FreeText
        description: ''
        required: true
        value: 100
  - name: S3 new
    application: S3
    deploymentType: Service
    version: 75b6abfe2842349b1fc13453e07bc30e4d7a2747
    resources:
      cpu: 200
      memory: 500
      replicas: 1
    desiredStatus: Stopped
    variables:
      - name: input
        inputType: InputTopic
        description: Input topic
        required: true
        value: image-processed
      - name: batch_time_interval
        inputType: FreeText
        description: Time interval in seconds to save data to S3 (set -1 to disable batching based on time)
        required: false
        value: 3600
      - name: batch_msg_count
        inputType: FreeText
        description: Message count in the batch (0 saves data as they arrive, -1 disables batching based on message count)
        required: false
        value: 1000
      - name: parameters
        inputType: FreeText
        description: Comma separated list of parameters to look for in the received data
        required: true
        value: car, truck, bus
      - name: aws_access_key_id
        inputType: HiddenText
        description: AWS S3 access key id
        required: false
        value: xxx
      - name: aws_access_key
        inputType: HiddenText
        description: AWS S3 access key
        required: false
        value: xxx
      - name: s3_bucket
        inputType: FreeText
        description: AWS S3 bucket name
        required: true
        value: steve-demo-quix
      - name: prefix
        inputType: FreeText
        description: File name prefix
        required: false
        value: demo_
      - name: s3_folder
        inputType: FreeText
        description: Name of the S3 folder to save to
        required: false
        value: computer_vision_demo_data
      - name: s3_folder_per_stream
        inputType: FreeText
        description: Flag to save different streams to different S3 folders.
        required: false
        value: false
      - name: suffix
        inputType: FreeText
        description: File suffix (e.g. file type extension)
        required: false
        value: .csv
      - name: timezone
        inputType: FreeText
        description: Timezone from the IANA Time Zone Database (e.g. Asia/Singapore) for orchestrating time-based batching and file naming.
        required: true
        value: GMT
  - name: Cam Vehicles
    application: TotalVehicles
    deploymentType: Service
    version: ab973784588f693d123fd8722e5158f42cbd9c52
    resources:
      cpu: 500
      memory: 2100
      replicas: 1
    desiredStatus: Running
    variables:
      - name: input
        inputType: InputTopic
        description: This is the input topic to read data from
        required: true
        value: image-processed
      - name: output
        inputType: OutputTopic
        description: This is the output topic to write data to
        required: true
        value: image-vehicles
  - name: Max Vehicle Window
    application: Max Vehicles
    deploymentType: Service
    version: d36e40e514be409114da3c1ce5bc812975aeda22
    resources:
      cpu: 1000
      memory: 2000
      replicas: 2
    state:
      enabled: true
      size: 1
    desiredStatus: Running
    variables:
      - name: input
        inputType: InputTopic
        description: ''
        required: false
        value: image-vehicles
      - name: output
        inputType: OutputTopic
        description: ''
        required: false
        value: max-vehicles
  - name: Data Buffer
    application: Data Buffer
    deploymentType: Service
    version: b4b6d01de403f4eabefbd1f8ddd42be1ea0f4935
    resources:
      cpu: 1000
      memory: 1100
      replicas: 2
    desiredStatus: Running
    variables:
      - name: max_vehicles
        inputType: InputTopic
        description: ''
        required: false
        value: max-vehicles
      - name: processed_images
        inputType: InputTopic
        description: ''
        required: false
        value: image-processed
      - name: vehicle_counts
        inputType: InputTopic
        description: ''
        required: false
        value: image-vehicles
      - name: buffered_stream
        inputType: OutputTopic
        description: ''
        required: false
        value: buffered-data
  - name: Data API
    application: Data API
    deploymentType: Service
<<<<<<< HEAD
    version: f346e78255ceae7b79b23873bb55eedf8b63edab
=======
    version: 84ba77f9c46b428cdfe5ae85c86a25fd1857b116
>>>>>>> 9ab6075b
    resources:
      cpu: 2000
      memory: 4000
      replicas: 1
    publicAccess:
      enabled: true
      urlPrefix: data-api
    state:
      enabled: true
      size: 11
    desiredStatus: Running
    variables:
      - name: buffered_stream
        inputType: InputTopic
        description: The output from the Image Processing stage
        required: false
        value: buffered-data
  - name: TFL Camera Feed
    application: TFL Camera Feed
    deploymentType: Service
    version: 6c54caac45769bae5836178724edd096044de793
    resources:
      cpu: 200
      memory: 500
      replicas: 1
    desiredStatus: Running
    variables:
      - name: output
        inputType: OutputTopic
        description: This is the output topic for TfL camera images
        required: true
        value: tfl-cameras
      - name: tfl_api_key
        inputType: Secret
        description: Your TfL API key
        required: false
        value: tfl_api_key
      - name: sleep_interval
        inputType: FreeText
        description: ''
        required: true
        value: 60
      - name: fence_coordinates
        inputType: FreeText
        description: Geofence coordinates. e.g. [(LAT1,LON1),(LAT2,LON2),(LAT3,LON3)]
        required: false
        value: ''

# This section describes the Topics of the data pipeline
topics:
  - name: image-processed
    persisted: true
    configuration:
      partitions: 2
      replicationFactor: 2
      retentionInMinutes: -1
      retentionInBytes: 262144000
  - name: image-vehicles
    persisted: true
    configuration:
      partitions: 2
      replicationFactor: 2
      retentionInMinutes: -1
      retentionInBytes: 262144000
  - name: output-topic
    persisted: false
    configuration:
      partitions: 2
      replicationFactor: 2
      retentionInMinutes: -1
      retentionInBytes: 262144000
  - name: max-vehicles
    persisted: true
    configuration:
      partitions: 2
      replicationFactor: 2
      retentionInMinutes: -1
      retentionInBytes: 262144000
  - name: image-raw
    persisted: true
    configuration:
      partitions: 16
      replicationFactor: 2
      retentionInMinutes: 4380
      retentionInBytes: 262144000
  - name: tfl-cameras
    persisted: true
    configuration:
      partitions: 15
      replicationFactor: 2
      retentionInMinutes: 5760
      retentionInBytes: 262144000
  - name: buffered-data
    persisted: true
    configuration:
      partitions: 2
      replicationFactor: 2
      retentionInMinutes: 5760
      retentionInBytes: 262144000<|MERGE_RESOLUTION|>--- conflicted
+++ resolved
@@ -228,14 +228,35 @@
   - name: Data API
     application: Data API
     deploymentType: Service
-<<<<<<< HEAD
     version: f346e78255ceae7b79b23873bb55eedf8b63edab
-=======
+    resources:
+      cpu: 1400
+      memory: 2000
+      replicas: 4
+    desiredStatus: Running
+    variables:
+      - name: input
+        inputType: InputTopic
+        description: This is the input topic for raw images
+        required: true
+        value: image-raw
+      - name: output
+        inputType: OutputTopic
+        description: This is the output for images augmented with the recognized objects
+        required: true
+        value: image-processed
+      - name: yolo_model
+        inputType: FreeText
+        description: ''
+        required: false
+        value: yolov8n.pt
+  - name: Project Front End
+    application: TfL image processing UI
+    deploymentType: Service
     version: 84ba77f9c46b428cdfe5ae85c86a25fd1857b116
->>>>>>> 9ab6075b
-    resources:
-      cpu: 2000
-      memory: 4000
+    resources:
+      cpu: 900
+      memory: 200
       replicas: 1
     publicAccess:
       enabled: true

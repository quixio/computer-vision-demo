import quixstreams as qx
import pandas as pd
from flask import Flask, request, abort
from flask_cors import CORS
import os
import base64
import copy
<<<<<<< HEAD


pd.set_option('display.max_columns', None)

# keep the max vehicles for each cam
max_vehicles = {}
#keep the latest detected objects for each cam
detected_objects = {}
# keep the vehicles for each cam
vehicles = {}

# get a state manager from the Quix client library
storage = qx.LocalFileStorage()

print("Checking state for previous values..")
# if max_vehicles is in state, init the property with it
if storage.contains_key("max_vehicles"):
    max_vehicles = storage.get("max_vehicles")
    print("max_vehicles loaded from state")

# if detected_objects is in state, init the property with it
if storage.contains_key("detected_objects"):
    detected_objects = storage.get("detected_objects")
    print("detected_objects loaded from state")
=======

>>>>>>> 11ea0c4a

# if vehicles is in state, init the property with it
if storage.contains_key("vehicles"):
    vehicles = storage.get("vehicles")
    # sometimes image is seen in this data.
    # it's not needed so remove it.
    for key, value in vehicles.items():
        value.pop('image', None)
    print("vehicles loaded from state")

# Quix injects credentials automatically to the client.
# Alternatively, you can always pass an SDK token manually as an argument.
client = qx.QuixStreamingClient()

print("Opening input topic")
<<<<<<< HEAD
max_veh_topic = client.get_topic_consumer(os.environ["input"])
object_topic = client.get_topic_consumer(os.environ["objects"])
veh_topic = client.get_topic_consumer(os.environ["vehicles"])

=======
buffered_stream_data = client.get_topic_consumer(os.environ["buffered_stream"])
>>>>>>> 11ea0c4a


def on_buffered_stream_received_handler(handler_stream_consumer: qx.StreamConsumer):
    def on_dataframe_received_handler(stream_consumer: qx.StreamConsumer, df: pd.DataFrame):
<<<<<<< HEAD
        print("Receiving max vehicle data")

        #print(f'MAX_VEHICLES: stream:{stream_consumer.stream_id}, data={df["max_vehicles"][0]}')
        max_vehicles[stream_consumer.stream_id] = df["max_vehicles"][0]
        storage.set("max_vehicles", max_vehicles)
    
    stream_consumer.timeseries.on_dataframe_received = on_dataframe_received_handler

def on_object_stream_received_handler(stream_consumer: qx.StreamConsumer):
    global detected_objects
    encoding = 'utf-8'

    def on_dataframe_received_handler(stream_consumer: qx.StreamConsumer, df: pd.DataFrame):
        print("Receiving detected object data")

        base64_bytes = base64.b64encode(df["image"][0])
        base64_string = base64_bytes.decode(encoding)

        df["image"] = base64_string

        #print(f'OBJECT DETECTED: stream:{stream_consumer.stream_id}, data={df.to_dict()}')
        detected_objects[stream_consumer.stream_id] = df.to_dict("records")[0]

        storage.set("detected_objects", detected_objects)
        
    stream_consumer.timeseries.on_dataframe_received = on_dataframe_received_handler


def on_vehicles_stream_received_handler(stream_consumer: qx.StreamConsumer):
    global detected_objects

    def on_dataframe_received_handler(stream_consumer: qx.StreamConsumer, df: pd.DataFrame):
        print("Receiving vehicles data")
        # keep only the timestamp and vehicle count.
        df = df[['timestamp', 'vehicles']]

        print(f'VEHICLES: stream:{stream_consumer.stream_id}, data={df.to_dict("records")[0]}')
        vehicles[stream_consumer.stream_id] = df.to_dict('records')[0]
        storage.set("vehicles", detected_objects)

    stream_consumer.timeseries.on_dataframe_received = on_dataframe_received_handler
=======
        print(f"Receiving buffered data {stream_consumer.stream_id}")

        if stream_consumer.stream_id == 'buffered_processed_images':
                print("Processing images")

                encoding = 'utf-8'

                base64_bytes = base64.b64encode(df["image"][0])
                base64_string = base64_bytes.decode(encoding)

                df["image"] = base64_string

                state = stream_consumer.get_dict_state("detected_objects", lambda: 0)

                for i, row in df.iterrows():
                    #print(f"{i} -- {row}")
                    camera = row["TAG__camera"]

                    state[camera] = row.to_dict()
                    #print(state[camera])

        elif stream_consumer.stream_id == 'buffered_vehicle_counts':
            print("Processing vehicles")

            state = stream_consumer.get_dict_state("vehicles", lambda: 0)

            for i, row in df.iterrows():
                camera = row["TAG__camera"]
                state[camera] = row["vehicles"]

        elif stream_consumer.stream_id == 'buffered_max_vehicles':
            print("Processing max_vehicles")

            state = stream_consumer.get_dict_state("max_vehicles", lambda: 0)

            for i, row in df.iterrows():
                camera = row["TAG__camera"]
                state[camera] = row["max_vehicles"]

        else:
            print("Ignoring unknown Stream Id.")

    handler_stream_consumer.timeseries.on_dataframe_received = on_dataframe_received_handler
>>>>>>> 11ea0c4a


# init the flask app
app = Flask(__name__)
CORS(app)

# create the default route
@app.route("/")
def index():
    root = request.url_root
    print(root)
    return f"Endpoints are:" \
           f"<br/><a href='{root}detected_objects'>{root}detected_objects (without images)</a>" \
           f"<br/><a href='{root}detected_objects/[camera_id]'>{root}detected_objects/[camera_id] (with images)</a>" \
           f"<br/><a href='{root}max_vehicles'>{root}max_vehicles</a>" \
           f"<br/><a href='{root}vehicles'>{root}vehicles</a>"

# create the max_vehicles route
@app.route("/max_vehicles")
def maximum_vehicles():

    # get the state manager for the topic
    state_manager = buffered_stream_data.get_state_manager()

    result = {}

    for cam in state_manager.get_stream_state_manager("buffered_max_vehicles").get_dict_state("max_vehicles").items():
        result[cam[0]] = cam[1]

    return result

# create the detected objects route
@app.route("/detected_objects")
def objects():
<<<<<<< HEAD
    o = copy.deepcopy(detected_objects)
    for _, val in o.items():
        val.pop('image', None)
    return o
=======
    # get the state manager for the topic
    state_manager = buffered_stream_data.get_state_manager()

    result = {}
    # for each stream, get the items of interest
    state_objects = state_manager.get_stream_state_manager("buffered_processed_images").get_dict_state("detected_objects")
    state_objects_copy = copy.deepcopy(state_objects.items())

    # remove any images, we don't want them here
    for _, val in state_objects_copy:
        val.pop('image', None)

    for i, row in state_objects_copy:
        result[i] = row

    return result
>>>>>>> 11ea0c4a

# create the detected objects route for specific camera
@app.route("/detected_objects/<camera_id>")
def objects_for_cam(camera_id):
<<<<<<< HEAD
    print(camera_id)
    if camera_id in detected_objects:
        return detected_objects[camera_id]
    else:
        abort(404)
=======
    # get the state manager for the topic
    state_manager = buffered_stream_data.get_state_manager()

    # for each stream, get the items of interest
    state_objects = state_manager.get_stream_state_manager("buffered_processed_images").get_dict_state("detected_objects")
    #state_objects_copy = copy.deepcopy(state_objects.items())

    # there should be only one (1) row per camera. But just in case, loop through and add any that are there.
    for idx, row in state_objects:
        if idx == camera_id:
            return row

    abort(404)
>>>>>>> 11ea0c4a

# create the vehicles route
@app.route("/vehicles")
def cam_vehicles():
<<<<<<< HEAD
    return vehicles
=======
    state_manager = buffered_stream_data.get_state_manager()

    result = {}

    for cam in state_manager.get_stream_state_manager("buffered_vehicle_counts").get_dict_state("vehicles").items():
        result[cam[0]] = cam[1]

    return result
>>>>>>> 11ea0c4a


if __name__ == "__main__":
    print("main..")
    from waitress import serve

    # hook up the stream received handler
    buffered_stream_data.on_stream_received = on_buffered_stream_received_handler
    # subscribe to data arriving into the topic
    buffered_stream_data.subscribe()

<<<<<<< HEAD
    # hook up the stream received handler
    veh_topic.on_stream_received = on_vehicles_stream_received_handler
    # subscribe to data arriving into the topic
    veh_topic.subscribe()

=======
>>>>>>> 11ea0c4a
    # you can use app.run for dev, but it's not secure, stable or particularly efficient
    # app.run(debug=True, host="0.0.0.0", port=80)

    # use waitress instead for production
    serve(app, host="0.0.0.0", port=80)<|MERGE_RESOLUTION|>--- conflicted
+++ resolved
@@ -5,104 +5,18 @@
 import os
 import base64
 import copy
-<<<<<<< HEAD
 
-
-pd.set_option('display.max_columns', None)
-
-# keep the max vehicles for each cam
-max_vehicles = {}
-#keep the latest detected objects for each cam
-detected_objects = {}
-# keep the vehicles for each cam
-vehicles = {}
-
-# get a state manager from the Quix client library
-storage = qx.LocalFileStorage()
-
-print("Checking state for previous values..")
-# if max_vehicles is in state, init the property with it
-if storage.contains_key("max_vehicles"):
-    max_vehicles = storage.get("max_vehicles")
-    print("max_vehicles loaded from state")
-
-# if detected_objects is in state, init the property with it
-if storage.contains_key("detected_objects"):
-    detected_objects = storage.get("detected_objects")
-    print("detected_objects loaded from state")
-=======
-
->>>>>>> 11ea0c4a
-
-# if vehicles is in state, init the property with it
-if storage.contains_key("vehicles"):
-    vehicles = storage.get("vehicles")
-    # sometimes image is seen in this data.
-    # it's not needed so remove it.
-    for key, value in vehicles.items():
-        value.pop('image', None)
-    print("vehicles loaded from state")
 
 # Quix injects credentials automatically to the client.
 # Alternatively, you can always pass an SDK token manually as an argument.
 client = qx.QuixStreamingClient()
 
 print("Opening input topic")
-<<<<<<< HEAD
-max_veh_topic = client.get_topic_consumer(os.environ["input"])
-object_topic = client.get_topic_consumer(os.environ["objects"])
-veh_topic = client.get_topic_consumer(os.environ["vehicles"])
-
-=======
 buffered_stream_data = client.get_topic_consumer(os.environ["buffered_stream"])
->>>>>>> 11ea0c4a
 
 
 def on_buffered_stream_received_handler(handler_stream_consumer: qx.StreamConsumer):
     def on_dataframe_received_handler(stream_consumer: qx.StreamConsumer, df: pd.DataFrame):
-<<<<<<< HEAD
-        print("Receiving max vehicle data")
-
-        #print(f'MAX_VEHICLES: stream:{stream_consumer.stream_id}, data={df["max_vehicles"][0]}')
-        max_vehicles[stream_consumer.stream_id] = df["max_vehicles"][0]
-        storage.set("max_vehicles", max_vehicles)
-    
-    stream_consumer.timeseries.on_dataframe_received = on_dataframe_received_handler
-
-def on_object_stream_received_handler(stream_consumer: qx.StreamConsumer):
-    global detected_objects
-    encoding = 'utf-8'
-
-    def on_dataframe_received_handler(stream_consumer: qx.StreamConsumer, df: pd.DataFrame):
-        print("Receiving detected object data")
-
-        base64_bytes = base64.b64encode(df["image"][0])
-        base64_string = base64_bytes.decode(encoding)
-
-        df["image"] = base64_string
-
-        #print(f'OBJECT DETECTED: stream:{stream_consumer.stream_id}, data={df.to_dict()}')
-        detected_objects[stream_consumer.stream_id] = df.to_dict("records")[0]
-
-        storage.set("detected_objects", detected_objects)
-        
-    stream_consumer.timeseries.on_dataframe_received = on_dataframe_received_handler
-
-
-def on_vehicles_stream_received_handler(stream_consumer: qx.StreamConsumer):
-    global detected_objects
-
-    def on_dataframe_received_handler(stream_consumer: qx.StreamConsumer, df: pd.DataFrame):
-        print("Receiving vehicles data")
-        # keep only the timestamp and vehicle count.
-        df = df[['timestamp', 'vehicles']]
-
-        print(f'VEHICLES: stream:{stream_consumer.stream_id}, data={df.to_dict("records")[0]}')
-        vehicles[stream_consumer.stream_id] = df.to_dict('records')[0]
-        storage.set("vehicles", detected_objects)
-
-    stream_consumer.timeseries.on_dataframe_received = on_dataframe_received_handler
-=======
         print(f"Receiving buffered data {stream_consumer.stream_id}")
 
         if stream_consumer.stream_id == 'buffered_processed_images':
@@ -146,7 +60,6 @@
             print("Ignoring unknown Stream Id.")
 
     handler_stream_consumer.timeseries.on_dataframe_received = on_dataframe_received_handler
->>>>>>> 11ea0c4a
 
 
 # init the flask app
@@ -181,12 +94,6 @@
 # create the detected objects route
 @app.route("/detected_objects")
 def objects():
-<<<<<<< HEAD
-    o = copy.deepcopy(detected_objects)
-    for _, val in o.items():
-        val.pop('image', None)
-    return o
-=======
     # get the state manager for the topic
     state_manager = buffered_stream_data.get_state_manager()
 
@@ -203,18 +110,10 @@
         result[i] = row
 
     return result
->>>>>>> 11ea0c4a
 
 # create the detected objects route for specific camera
 @app.route("/detected_objects/<camera_id>")
 def objects_for_cam(camera_id):
-<<<<<<< HEAD
-    print(camera_id)
-    if camera_id in detected_objects:
-        return detected_objects[camera_id]
-    else:
-        abort(404)
-=======
     # get the state manager for the topic
     state_manager = buffered_stream_data.get_state_manager()
 
@@ -228,14 +127,10 @@
             return row
 
     abort(404)
->>>>>>> 11ea0c4a
 
 # create the vehicles route
 @app.route("/vehicles")
 def cam_vehicles():
-<<<<<<< HEAD
-    return vehicles
-=======
     state_manager = buffered_stream_data.get_state_manager()
 
     result = {}
@@ -244,7 +139,6 @@
         result[cam[0]] = cam[1]
 
     return result
->>>>>>> 11ea0c4a
 
 
 if __name__ == "__main__":
@@ -256,14 +150,6 @@
     # subscribe to data arriving into the topic
     buffered_stream_data.subscribe()
 
-<<<<<<< HEAD
-    # hook up the stream received handler
-    veh_topic.on_stream_received = on_vehicles_stream_received_handler
-    # subscribe to data arriving into the topic
-    veh_topic.subscribe()
-
-=======
->>>>>>> 11ea0c4a
     # you can use app.run for dev, but it's not secure, stable or particularly efficient
     # app.run(debug=True, host="0.0.0.0", port=80)
 
